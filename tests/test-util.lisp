(defpackage :test-util
  (:use :cl :sb-ext)
  (:export #:result-file #:result-name #:result-status #:result-condition #:make-result
           #:with-test #:report-test-status #:*results*

           #:really-invoke-debugger
           #:*break-on-failure* #:*break-on-expected-failure*
           #:*elapsed-times*

           ;; type tools
           #:random-type
           #:type-evidently-=
           #:ctype=
           #:assert-tri-eq
           #:random-type

           ;; thread tools
           #:make-kill-thread #:make-join-thread
           #:wait-for-threads
           #:process-all-interrupts
           #:test-interrupt
           ;; cause tests to run in multiple threads
           #:enable-test-parallelism

           ;; MAP-OPTIMIZATION-*
           #:map-optimization-quality-combinations
           #:map-optimize-declarations

           ;; CHECKED-COMPILE and friends
           #:checked-compile #:checked-compile-and-assert
           #:checked-compile-capturing-source-paths
           #:checked-compile-condition-source-paths
           #:assemble

           #:scratch-file-name
           #:with-scratch-file
           #:runtime #:split-string #:integer-sequence #:shuffle))

(in-package :test-util)

(defvar *test-count* 0)
(defvar *test-file* nil)
(defvar *results* '())
(defvar *break-on-failure* nil)
(defvar *break-on-expected-failure* nil)

(defvar *threads-to-kill*)
(defvar *threads-to-join*)

(defun setenv (name value)
  #-win32
  (let ((r (sb-alien:alien-funcall
            (sb-alien:extern-alien
             "setenv" (function sb-alien:int (sb-alien:c-string :not-null t)
                                (sb-alien:c-string :not-null t) sb-alien:int))
                          name value 1)))
    (if (minusp r)
        (error "setenv: ~a" (sb-int:strerror))
        r))
  #+win32
  (let ((r (sb-alien:alien-funcall
            (sb-alien:extern-alien "_putenv" (function sb-alien:int (sb-alien:c-string :not-null t)))
                          (format nil "~A=~A" name value))))
    (if (minusp r)
        (error "putenv: ~a" (sb-int:strerror))
        r)))

(setenv "SBCL_MACHINE_TYPE" (machine-type))
(setenv "SBCL_SOFTWARE_TYPE" (software-type))


;;; Type tools

(defun random-type (n)
  `(integer ,(random n) ,(+ n (random n))))

(defun type-evidently-= (x y)
  (and (subtypep x y) (subtypep y x)))

(defun ctype= (left right)
  (let ((a (sb-kernel:specifier-type left)))
    ;; SPECIFIER-TYPE is a memoized function, and TYPE= is a trivial
    ;; operation if A and B are EQ.
    ;; To actually exercise the type operation, remove the memoized parse.
    (sb-int:drop-all-hash-caches)
    (let ((b (sb-kernel:specifier-type right)))
      (assert (not (eq a b)))
      (sb-kernel:type= a b))))

(defmacro assert-tri-eq (expected-result expected-certainp form)
  (sb-int:with-unique-names (result certainp)
    `(multiple-value-bind (,result ,certainp) ,form
       (assert (eq ,expected-result ,result))
       (assert (eq ,expected-certainp ,certainp)))))


;;; Thread tools

#+sb-thread
(defun make-kill-thread (&rest args)
  (let ((thread (apply #'sb-thread:make-thread args)))
    #-win32 ;; poor thread interruption on safepoints
    (when (boundp '*threads-to-kill*)
      (push thread *threads-to-kill*))
    thread))

#+sb-thread
(defun make-join-thread (&rest args)
  (let ((thread (apply #'sb-thread:make-thread args)))
    (when (boundp '*threads-to-join*)
      (push thread *threads-to-join*))
    thread))

(defun wait-for-threads (threads)
  (mapc (lambda (thread) (sb-thread:join-thread thread :default nil)) threads)
  (assert (not (some #'sb-thread:thread-alive-p threads))))

(defun process-all-interrupts (&optional (thread sb-thread:*current-thread*))
  (sb-ext:wait-for (null (sb-thread::thread-interruptions thread))))

(defun test-interrupt (function-to-interrupt &optional quit-p)
  (let ((child  (make-kill-thread function-to-interrupt)))
    (format t "interrupting child ~A~%" child)
    (sb-thread:interrupt-thread child
     (lambda ()
       (format t "child pid ~A~%" sb-thread:*current-thread*)
       (when quit-p (sb-thread:abort-thread))))
    (process-all-interrupts child)
    child))

(defun log-msg (stream &rest args)
  (prog1 (apply #'format stream "~&::: ~@?~%" args)
    (force-output stream)))

(defun log-msg/non-pretty (stream &rest args)
  (let ((*print-pretty* nil))
    (apply #'log-msg stream args)))

<<<<<<< HEAD
(defun required-argument (&optional name)
  (error "Missing required argument~@[ ~S~]" name))

(defstruct result
  (file (required-argument :file) :type pathname :read-only t)
  (name nil :type (or null string symbol cons) :read-only t)
  (status (required-argument :status) :type keyword :read-only t)
  (condition nil :type (or null string condition) :read-only t))

(defmethod print-object ((object result) stream)
  (if *print-escape*
      (call-next-method)
      (print-unreadable-object (object stream :type t :identity t)
        (format stream "~A ~A" (result-name object) (result-status object)))))

(defvar *elapsed-times* nil)
(defun run-test (test-function name fails-on)
=======
(defvar *elapsed-times*)
(defun record-test-elapsed-time (test-name start-time)
  (let ((et (- (get-internal-real-time) start-time)))
    ;; ATOMIC in case we have within-file test concurrency
    ;; (not sure if it actually works, but it looks right anyway)
    (sb-ext:atomic-push (cons et test-name) *elapsed-times*)))

(defun run-test (test-function name fails-on
                 &aux (start-time (get-internal-real-time)))
>>>>>>> f020e5b3
  (start-test)
  (let (#+sb-thread (threads (sb-thread:list-all-threads))
        (*threads-to-join* nil)
        (*threads-to-kill* nil))
    (handler-bind ((error (lambda (error)
                            (if (expected-failure-p fails-on)
                                (fail-test :expected-failure name error)
                                (fail-test :unexpected-failure name error))
                            (return-from run-test))))
      ;; Non-pretty is for cases like (with-test (:name (let ...)) ...
      (log-msg/non-pretty *trace-output* "Running ~S" name)
      (funcall test-function)
      #+sb-thread
      (let ((any-leftover nil))
        (dolist (thread *threads-to-join*)
          (ignore-errors (sb-thread:join-thread thread)))
        (dolist (thread *threads-to-kill*)
          (ignore-errors (sb-thread:terminate-thread thread)))
        (setf threads (union (union *threads-to-kill*
                                    *threads-to-join*)
                             threads))
        #+(and sb-safepoint-strictly (not win32))
        (dolist (thread (sb-thread:list-all-threads))
          (when (typep thread 'sb-thread:signal-handling-thread)
            (ignore-errors (sb-thread:join-thread thread))))
        (dolist (thread (sb-thread:list-all-threads))
          (unless (or (not (sb-thread:thread-alive-p thread))
                      (eql (the sb-thread:thread thread)
                           sb-thread:*current-thread*)
                      (member thread threads)
                      (sb-thread:thread-ephemeral-p thread))
            (setf any-leftover thread)
            #-win32
            (ignore-errors (sb-thread:terminate-thread thread))))
        (when any-leftover
          (fail-test :leftover-thread name any-leftover)
          (return-from run-test)))
      (if (expected-failure-p fails-on)
          (fail-test :unexpected-success name nil)
<<<<<<< HEAD
          (progn
            (push (make-result :file *test-file*
                               :name name
                               :status :success)
                  *results*)
            ;; Non-pretty is for cases like (with-test (:name (let ...)) ...
            (log-msg/non-pretty *trace-output* "Success ~S" name))))))
=======
          ;; Non-pretty is for cases like (with-test (:name (let ...)) ...
          (log-msg/non-pretty *trace-output* "Success ~S" name))))
  (record-test-elapsed-time name start-time))
>>>>>>> f020e5b3

;;; Like RUN-TEST but do not perform any of the automated thread management.
;;; Since multiple threads are executing tests, there is no reason to kill
;;; unrecognized threads.
(sb-ext:define-load-time-global *output-mutex* (sb-thread:make-mutex))
(defun run-test-concurrently (test-spec)
  (destructuring-bind (test-body . name) test-spec
    (sb-thread:with-mutex (*output-mutex*)
      (log-msg/non-pretty *trace-output* "Running ~S" name))
    (let ((stream (make-string-output-stream)))
      (let ((*standard-output* stream)
            (*error-output* stream))
        (let ((f (compile nil `(lambda () ,@test-body))))
          (funcall f))
        (let ((string (get-output-stream-string stream)))
          (sb-thread:with-mutex (*output-mutex*)
            (when (plusp (length string))
              (log-msg/non-pretty *trace-output* "Output from ~S" name)
              (write-string string *trace-output*))
            (log-msg/non-pretty *trace-output* "Success ~S" name)))))))

(defvar *deferred-test-forms*)
(defun enable-test-parallelism ()
  (let ((n (sb-ext:posix-getenv "SBCL_TEST_PARALLEL")))
    (when n
      (setq *deferred-test-forms* (vector (parse-integer n) nil nil)))))

;;; Tests which are not broken in any way and do not mandate sequential
;;; execution are pushed on a worklist to execute in multiple threads.
;;; The purpose of running tests in parallel is to exercise the compiler
;;; to show that it works without acquiring the world lock,
;;; but the nice side effect is that the tests finish quicker.
(defmacro with-test ((&key fails-on broken-on skipped-on name serial slow)
                     &body body)
  (flet ((name-ok (x y)
           (declare (ignore y))
           (typecase x
             (symbol (let ((package (symbol-package x)))
                       (or (null package)
                           (eql package (find-package "CL"))
                           (eql package (find-package "KEYWORD"))
                           (eql (mismatch "SB-" (package-name package)) 3))))
             (integer t))))
    (unless (tree-equal name name :test #'name-ok)
      (error "test name must be all-keywords: ~S" name)))
  (cond
    ((broken-p broken-on)
     `(progn
        (start-test)
        (fail-test :skipped-broken ',name "Test broken on this platform")))
    ((skipped-p skipped-on)
     `(progn
        (start-test)
        (fail-test :skipped-disabled ',name "Test disabled for this combination of platform and features")))
    ((and (boundp '*deferred-test-forms*)
          (not serial)
          (or (not fails-on)
              (not (expected-failure-p fails-on))))
     ;; To effectively parallelize calls to COMPILE, we must defer compilation
     ;; until a worker thread has picked off the test from shared worklist.
     ;; Thus we push only the form to be compiled, not a lambda.
     `(push (cons ',body ',name)
            (elt *deferred-test-forms* ,(if slow 1 2))))
    (t
     `(run-test (lambda () ,@body)
                ',name
                ',fails-on))))

(defun report-test-status ()
  (with-standard-io-syntax
    (with-open-file (stream "test-status.lisp-expr"
                            :direction :output
                            :if-exists :supersede)
      (format stream "~s~%" *results*))))

(defun start-test ()
  (unless (eq *test-file* *load-pathname*)
    (setf *test-file* *load-pathname*)
    (setf *test-count* 0))
  (incf *test-count*))

(defun really-invoke-debugger (condition)
  (with-simple-restart (continue "Continue")
    (let ((*invoke-debugger-hook* *invoke-debugger-hook*))
      (enable-debugger)
      (invoke-debugger condition))))

(defun fail-test (type test-name condition)
  (if (stringp condition)
      (log-msg *trace-output* "~@<~A ~S ~:_~A~:>"
               type test-name condition)
      (log-msg *trace-output* "~@<~A ~S ~:_due to ~S: ~4I~:_\"~A\"~:>"
               type test-name (type-of condition) condition))
  (push (make-result :file *test-file*
                     :name (or test-name *test-count*)
                     :status type
                     :condition (princ-to-string condition))
        *results*)
  (unless (stringp condition)
    (when (or (and *break-on-failure*
                   (not (eq type :expected-failure)))
              *break-on-expected-failure*)
      (really-invoke-debugger condition))))

(defun expected-failure-p (fails-on)
  (sb-impl::featurep fails-on))

(defun broken-p (broken-on)
  (sb-impl::featurep broken-on))

(defun skipped-p (skipped-on)
  (sb-impl::featurep skipped-on))

;;;; MAP-{OPTIMIZATION-QUALITY-COMBINATIONS,OPTIMIZE-DECLARATIONS}

(sb-int:defconstant-eqx +optimization-quality-names+
    '(speed safety debug compilation-speed space) #'equal)

(sb-int:defconstant-eqx +optimization-quality-keywords+
    '(:speed :safety :debug :compilation-speed :space) #'equal)

(deftype optimization-quality-range-designator ()
  '(or (eql nil)                                ; skip quality
       (integer 0 3)                            ; one value
       (cons (or (eql nil) (integer 0 3)) list) ; list of values, nil means skip
       (eql t)))                                ; all values

;;; Call FUNCTION with the specified combinations of optimization
;;; quality values.
;;;
;;; MAP-OPTIMIZATION-QUALITY-COMBINATIONS calls FUNCTION with keyword
;;; argument thus expecting a lambda list of the form
;;;
;;;   (&key speed safety debug compilation-speed space)
;;;
;;; or any subset compatible with the generated combinations.
;;;
;;; MAP-OPTIMIZE-DECLARATIONS calls FUNCTION with a list intended to
;;; be spliced into a DECLARE form like this:
;;;
;;;   (lambda (quality-values)
;;;     `(declare (optimize ,@quality-values)))
;;;
;;; The set of combinations is controlled via keyword arguments
;;;
;;;   :FILTER FILTER-FUNCTION
;;;     A function that should be called with optimization quality
;;;     keyword arguments and whose return value controls whether
;;;     FUNCTION should be called for the given combination.
;;;
;;;   (:SPEED | :SAFETY | :DEBUG | :COMPILATION-SPEED | :SPACE) SPEC
;;;     Specify value range for the given optimization quality. SPEC
;;;     can be
;;;
;;;       NIL
;;;         Omit the quality.
;;;
;;;       (INTEGER 0 3)
;;;
;;;         Use the specified value for the quality.
;;;
;;;       (NIL | (INTEGER 0 3))*
;;;         Generate the specified values. A "value" of NIL omits the
;;;         quality from the combination.
;;;
;;;       T
;;;         Generate all values (0, 1, 2, 3) for the quality.
(declaim (ftype (function #.`(function
                              &key
                              ,@(mapcar #'list +optimization-quality-keywords+
                                        '#1=(optimization-quality-range-designator . #1#))
                              (:filter function)))
                map-optimization-quality-combinations
                map-optimize-declarations))
(defun map-optimization-quality-combinations
    (function &key (speed t) (safety t) (debug t) (compilation-speed t) (space t)
                   filter)
  (labels ((map-quantity-values (values thunk)
             (typecase values
               ((eql t)
                (dotimes (i 4) (funcall thunk i)))
               (cons
                (map nil thunk values))
               ((integer 0 3)
                (funcall thunk values))))
           (one-quality (qualities specs values)
             (let ((quality (first qualities))
                   (spec    (first specs)))
               (cond
                 ((not quality)
                  (when (or (not filter) (apply filter values))
                    (apply function values)))
                 ((not spec)
                  (one-quality (rest qualities) (rest specs) values))
                 (t
                  (map-quantity-values
                   spec
                   (lambda (value)
                     (one-quality (rest qualities) (rest specs)
                                  (if value
                                      (list* quality value values)
                                      values)))))))))
    (one-quality +optimization-quality-keywords+
                 (list speed safety debug compilation-speed space)
                 '())))

(defun map-optimize-declarations
    (function &rest args
              &key speed safety debug compilation-speed space filter)
  (declare (ignore speed safety debug compilation-speed space filter))
  (apply #'map-optimization-quality-combinations
         (lambda (&rest args &key &allow-other-keys)
           (funcall function (loop for name in +optimization-quality-names+
                                for keyword in +optimization-quality-keywords+
                                for value = (getf args keyword)
                                when value collect (list name value))))
         args))

(defun expand-optimize-specifier (specifier)
  (etypecase specifier
    (cons
     specifier)
    ((eql nil)
     '(:speed nil :safety nil :debug nil :compilation-speed nil :space nil))
    ((eql :default)
     '(:speed 1 :safety 1 :debug 1 :compilation-speed 1 :space 1))
    ((eql :maximally-safe)
     (list :filter (lambda (&key safety &allow-other-keys)
                     (= safety 3))))
    ((eql :safe)
     (list :filter (lambda (&key speed safety &allow-other-keys)
                     (and (> safety 0) (>= safety speed)))))
    ((eql :quick)
     '(:compilation-speed 1 :space 1))
    ((eql :quick/incomplete)
     '(:compilation-speed nil :space nil))
    ((eql :all)
     '())))

(defun map-optimization-quality-combinations* (function specifier)
  (apply #'map-optimization-quality-combinations
         function (expand-optimize-specifier specifier)))

(defun map-optimize-declarations* (function specifier)
  (apply #'map-optimize-declarations
         function (expand-optimize-specifier specifier)))

;;;; CHECKED-COMPILE

(defun prepare-form (thing &key optimize)
  (cond
    ((functionp thing)
     (error "~@<~S is a function, not a form.~@:>" thing))
    ((not optimize)
     thing)
    ((typep thing '(cons (eql sb-int:named-lambda)))
     `(,@(subseq thing 0 3)
         (declare (optimize ,@optimize))
         ,@(nthcdr 3 thing)))
    ((typep thing '(cons (eql lambda)))
     `(,(first thing) ,(second thing)
        (declare (optimize ,@optimize))
        ,@(nthcdr 2 thing)))
    (t
     (error "~@<Cannot splice ~A declaration into forms other than ~
             ~{~S~#[~; and ~:;, ~]~}: ~S.~@:>"
            'optimize '(lambda sb-int:named-lambda) thing))))

(defun compile-capturing-output-and-conditions
    (form &key name condition-transform)
  (let ((warnings '())
        (style-warnings '())
        (notes '())
        (compiler-errors '())
        (error-output (make-string-output-stream)))
    (flet ((maybe-transform (condition)
             (if condition-transform
                 (funcall condition-transform condition)
                 condition)))
      (handler-bind ((sb-ext:compiler-note
                       (lambda (condition)
                         (push (maybe-transform condition) notes)
                         (muffle-warning condition)))
                     (style-warning
                       (lambda (condition)
                         (push (maybe-transform condition) style-warnings)
                         (muffle-warning condition)))
                     (warning
                       (lambda (condition)
                         (push (maybe-transform condition) warnings)
                         (muffle-warning condition)))
                     (sb-c:compiler-error
                       (lambda (condition)
                         (push (maybe-transform condition) compiler-errors))))
        (multiple-value-bind (function warnings-p failure-p)
            (let ((*error-output* error-output))
              (compile name form))
          (values function warnings-p failure-p
                  warnings style-warnings notes compiler-errors
                  error-output))))))

(defun print-form-and-optimize (stream form-and-optimize &optional colonp atp)
  (declare (ignore colonp atp))
  (destructuring-bind (form . optimize) form-and-optimize
    (format stream "~@:_~@:_~2@T~S~@:_~@:_~
                    with ~:[~
                      default optimization policy~
                    ~;~
                      ~:*~@:_~@:_~2@T~S~@:_~@:_~
                      optimization policy~
                    ~]"
            form optimize)))

(defun print-signaled-conditions (stream conditions &optional colonp atp)
  (declare (ignore colonp atp))
  (format stream "~{~@:_~@:_~{~/sb-ext:print-symbol-with-prefix/: ~A~}~}"
          (mapcar (lambda (condition)
                    (list (type-of condition) condition))
                  conditions)))

;;; Compile FORM capturing and muffling all [style-]warnings and notes
;;; and return six values: 1) the compiled function 2) a Boolean
;;; indicating whether compilation failed 3) a list of warnings 4) a
;;; list of style-warnings 5) a list of notes 6) a list of
;;; SB-C:COMPILER-ERROR conditions.
;;;
;;; An error can be signaled when COMPILE indicates failure as well as
;;; in case [style-]warning or note conditions are signaled. The
;;; keyword parameters
;;; ALLOW-{FAILURE,[STYLE-]WARNINGS,NOTES,COMPILER-ERRORS} control
;;; this behavior. All but ALLOW-NOTES default to NIL.
;;;
;;; Arguments to the
;;; ALLOW-{FAILURE,[STYLE-]WARNINGS,NOTES,COMPILER-ERRORS} keyword
;;; parameters are interpreted as type specifiers restricting the
;;; allowed conditions of the respective kind.
;;;
;;; When supplied, the value of CONDITION-TRANSFORM has to be a
;;; function of one argument, the condition currently being
;;; captured. The returned value is captured and later returned in
;;; place of the condition.
(defun checked-compile (form
                        &key
                        name
                        allow-failure
                        allow-warnings
                        allow-style-warnings
                        (allow-notes t)
                        (allow-compiler-errors allow-failure)
                        condition-transform
                        optimize)
  (sb-int:binding* ((prepared-form (prepare-form form :optimize optimize))
                    ((function nil failure-p
                      warnings style-warnings notes compiler-errors
                      error-output)
                     (compile-capturing-output-and-conditions
                      prepared-form :name name :condition-transform condition-transform)))
    (labels ((fail (kind conditions &optional allowed-type)
               (error "~@<Compilation of~/test-util::print-form-and-optimize/ ~
                       signaled ~A~P:~/test-util::print-signaled-conditions/~
                       ~@[~@:_~@:_Allowed type is ~
                      ~/sb-impl:print-type-specifier/.~]~@:>"
                      (cons form optimize) kind (length conditions) conditions
                      allowed-type))
             (check-conditions (kind conditions allow)
               (cond
                 (allow
                  (let ((offenders (remove-if (lambda (condition)
                                                (typep condition allow))
                                              conditions)))
                    (when offenders
                      (fail kind offenders allow))))
                 (conditions
                  (fail kind conditions)))))

      (when (and (not allow-failure) failure-p)
        (let ((output (get-output-stream-string error-output)))
          (error "~@<Compilation of~/test-util::print-form-and-optimize/ ~
                  failed~@[ with output~
                  ~@:_~@:_~2@T~@<~@;~A~:>~@:_~@:_~].~@:>"
                 (cons form optimize) (when (plusp (length output)) output))))

      (check-conditions "warning"        warnings        allow-warnings)
      (check-conditions "style-warning"  style-warnings  allow-style-warnings)
      (check-conditions "note"           notes           allow-notes)
      (check-conditions "compiler-error" compiler-errors allow-compiler-errors)

      ;; Since we may have prevented warnings from being taken
      ;; into account for FAILURE-P by muffling them, adjust the
      ;; second return value accordingly.
      (values function (when (or failure-p warnings) t)
              warnings style-warnings notes compiler-errors))))

(defun print-arguments (stream arguments &optional colonp atp)
  (declare (ignore colonp atp))
  (format stream "~:[~
                    without arguments ~
                  ~;~:*~
                    with arguments~@:_~@:_~
                    ~2@T~@<~{~S~^~@:_~}~:>~@:_~@:_~
                  ~]"
          arguments))

(defun call-capturing-values-and-conditions (function &rest args)
  (let ((values     nil)
        (conditions '()))
    (block nil
      (handler-bind ((condition (lambda (condition)
                                  (push condition conditions)
                                  (typecase condition
                                    (warning
                                     (muffle-warning condition))
                                    (serious-condition
                                     (return))))))
        (setf values (multiple-value-list (apply function args)))))
    (values values (nreverse conditions))))

(defun %checked-compile-and-assert-one-case
    (form optimize function args-thunk expected test allow-conditions)
  (let ((args (multiple-value-list (funcall args-thunk))))
    (flet ((failed-to-signal (expected-type)
             (error "~@<Calling the result of compiling~
                      ~/test-util::print-form-and-optimize/ ~
                      ~/test-util::print-arguments/~
                      returned normally instead of signaling a ~
                      condition of type ~
                      ~/sb-impl:print-type-specifier/.~@:>"
                    (cons form optimize) args expected-type))
           (signaled-unexpected (conditions)
             (error "~@<Calling the result of compiling~
                      ~/test-util::print-form-and-optimize/ ~
                      ~/test-util::print-arguments/~
                      signaled unexpected condition~P~
                      ~/test-util::print-signaled-conditions/~
                      .~@:>"
                    (cons form optimize) args (length conditions) conditions))
           (returned-unexpected (values expected test)
             (error "~@<Calling the result of compiling~
                     ~/test-util::print-form-and-optimize/ ~
                     ~/test-util::print-arguments/~
                     returned values~@:_~@:_~
                     ~2@T~<~{~S~^~@:_~}~:>~@:_~@:_~
                     which is not ~S to~@:_~@:_~
                     ~2@T~<~{~S~^~@:_~}~:>~@:_~@:_~
                     .~@:>"
                    (cons form optimize) args
                    (list values) test (list expected))))
      (multiple-value-bind (values conditions)
          (apply #'call-capturing-values-and-conditions function args)
        (typecase expected
          ((cons (eql condition) (cons t null))
           (let* ((expected-condition-type (second expected))
                  (unexpected (remove-if (lambda (condition)
                                           (typep condition
                                                  expected-condition-type))
                                         conditions))
                  (expected (set-difference conditions unexpected)))
             (cond
               (unexpected
                (signaled-unexpected unexpected))
               ((null expected)
                (failed-to-signal expected-condition-type)))))
          (t
           (let ((expected (funcall expected)))
             (cond
               ((and conditions
                     (not (and allow-conditions
                               (every (lambda (condition)
                                        (typep condition allow-conditions))
                                      conditions))))
                (signaled-unexpected conditions))
               ((not (funcall test values expected))
                (returned-unexpected values expected test))))))))))

(defun %checked-compile-and-assert-one-compilation
    (form optimize other-checked-compile-args cases)
  (let ((function (apply #'checked-compile form
                         (if optimize
                             (list* :optimize optimize
                                    other-checked-compile-args)
                             other-checked-compile-args))))
    (loop for (args-thunk values test allow-conditions) in cases
       do (%checked-compile-and-assert-one-case
           form optimize function args-thunk values test allow-conditions))))

(defun %checked-compile-and-assert (form checked-compile-args cases)
  (let ((optimize (getf checked-compile-args :optimize))
        (other-args (loop for (key value) on checked-compile-args by #'cddr
                          unless (eq key :optimize)
                          collect key and collect value)))
    (map-optimize-declarations*
     (lambda (&optional optimize)
       (%checked-compile-and-assert-one-compilation
        form optimize other-args cases))
     optimize)))

;;; Compile FORM using CHECKED-COMPILE, then call the resulting
;;; function with arguments and assert expected return values
;;; according to CASES.
;;;
;;; Elements of CASES are of the form
;;;
;;;   ((&rest ARGUMENT-FORMS) VALUES-FORM &key TEST ALLOW-CONDITIONS)
;;;
;;; where ARGUMENT-FORMS are evaluated to produce the arguments for
;;; one call of the function and VALUES-FORM is evaluated to produce
;;; the expected return values for that function call.
;;;
;;; TEST is used to compare a list of the values returned by the
;;; function call to the list of values obtained by calling
;;; VALUES-FORM.
;;;
;;; If supplied, the value of ALLOW-CONDITIONS is a type-specifier
;;; indicating which conditions should be allowed (and ignored) during
;;; the function call.
;;;
;;; If VALUES-FORM is of the form
;;;
;;;   (CONDITION CONDITION-TYPE)
;;;
;;; the function call is expected to signal the designated condition
;;; instead of returning values. CONDITION-TYPE is evaluated.
;;;
;;; The OPTIMIZE keyword parameter controls the optimization policies
;;; (or policy) used when compiling FORM. The argument is interpreted
;;; as described for MAP-OPTIMIZE-DECLARATIONS*.
;;;
;;; The other keyword parameters, NAME and
;;; ALLOW-{WARNINGS,STYLE-WARNINGS,NOTES}, behave as with
;;; CHECKED-COMPILE.
(defmacro checked-compile-and-assert ((&key name
                                            allow-warnings
                                            allow-style-warnings
                                            (allow-notes t)
                                            (optimize :quick))
                                         form &body cases)
  (flet ((make-case-form (case)
           (destructuring-bind (args values &key (test ''equal testp)
                                     allow-conditions)
               case
             (let ((conditionp (typep values '(cons (eql condition) (cons t null)))))
               (when (and testp conditionp)
                 (sb-ext:with-current-source-form (case)
                   (error "~@<Cannot use ~S with ~S ~S.~@:>"
                          values :test test)))
               `(list (lambda () (values ,@args))
                      ,(if conditionp
                           `(list 'condition ,(second values))
                           `(lambda () (multiple-value-list ,values)))
                      ,test
                      ,allow-conditions)))))
    `(%checked-compile-and-assert
      ,form (list :name ,name
                  :allow-warnings ,allow-warnings
                  :allow-style-warnings ,allow-style-warnings
                  :allow-notes ,allow-notes
                  :optimize ,optimize)
      (list ,@(mapcar #'make-case-form cases)))))

;;; Like CHECKED-COMPILE, but for each captured condition, capture and
;;; later return a cons
;;;
;;;   (CONDITION . SOURCE-PATH)
;;;
;;; instead. SOURCE-PATH is the path of the source form associated to
;;; CONDITION.
(defun checked-compile-capturing-source-paths (form &rest args)
  (labels ((context-source-path ()
             (let ((context (sb-c::find-error-context nil)))
               (sb-c::compiler-error-context-original-source-path
                context)))
           (add-source-path (condition)
             (cons condition (context-source-path))))
    (apply #'checked-compile form :condition-transform #'add-source-path
           args)))

;;; Similar to CHECKED-COMPILE, but allow compilation failure and
;;; warnings and only return source paths associated to those
;;; conditions.
(defun checked-compile-condition-source-paths (form)
  (let ((source-paths '()))
    (labels ((context-source-path ()
               (let ((context (sb-c::find-error-context nil)))
                 (sb-c::compiler-error-context-original-source-path
                  context)))
             (push-source-path (condition)
               (declare (ignore condition))
               (push (context-source-path) source-paths)))
      (checked-compile form
                       :allow-failure t
                       :allow-warnings t
                       :allow-style-warnings t
                       :condition-transform #'push-source-path))
    (nreverse source-paths)))

;;; Repeat calling THUNK until its cumulated runtime, measured using
;;; GET-INTERNAL-RUN-TIME, is larger than PRECISION. Repeat this
;;; REPETITIONS many times and return the time one call to THUNK took
;;; in seconds as a float, according to the minimum of the cumulated
;;; runtimes over the repetitions.
;;; This allows to easily measure the runtime of expressions that take
;;; much less time than one internal time unit. Also, the results are
;;; unaffected, modulo quantization effects, by changes to
;;; INTERNAL-TIME-UNITS-PER-SECOND.
;;; Taking the minimum is intended to reduce the error introduced by
;;; garbage collections occurring at unpredictable times. The inner
;;; loop doubles the number of calls to THUNK each time before again
;;; measuring the time spent, so that the time measurement overhead
;;; doesn't distort the result if calling THUNK takes very little time.
(defun runtime* (thunk repetitions precision)
  (loop repeat repetitions
        minimize
        (loop with start = (get-internal-run-time)
              with duration = 0
              for n = 1 then (* n 2)
              for total-runs = n then (+ total-runs n)
              for gc-start = *gc-run-time*
              do (dotimes (i n)
                   (funcall thunk))
                 (setf duration (- (get-internal-run-time) start
                                   (- *gc-run-time* gc-start)))
              when (> duration precision)
              return (/ (float duration)
                        (float total-runs)))
        into min-internal-time-units-per-call
        finally (return (/ min-internal-time-units-per-call
                           (float internal-time-units-per-second)))))

(defmacro runtime (form &key (repetitions 5) (precision 30))
  `(runtime* (lambda () ,form) ,repetitions ,precision))

(defun split-string (string delimiter)
  (loop for begin = 0 then (1+ end)
        for end = (position delimiter string) then (position delimiter string :start begin)
        collect (subseq string begin end)
        while end))

(defun integer-sequence (n)
  (loop for i below n collect i))

(defun shuffle (sequence)
  (typecase sequence
    (list
     (coerce (shuffle (coerce sequence 'vector)) 'list))
    (vector ; destructive
     (let ((vector sequence))
       (loop for lim from (1- (length vector)) downto 0
             for chosen = (random (1+ lim))
             unless (= chosen lim)
             do (rotatef (aref vector chosen) (aref vector lim)))
       vector))))

;;; Return a random file name to avoid writing into the source tree.
;;; We can't use any of the interfaces provided in libc because those are inadequate
;;; for purposes of COMPILE-FILE. This is not trying to be robust against attacks.
(defun scratch-file-name (&optional extension)
  (let ((a (make-array 10 :element-type 'character)))
    (dotimes (i 10)
      (setf (aref a i) (code-char (+ (char-code #\a) (random 26)))))
    ;; not sure where to write files on win32. this is no worse than what it was
    #+win32 (format nil "~a~@[.~a~]" a extension)
    #-win32 (let ((dir (posix-getenv "TMPDIR"))
                  (file (format nil "sbcl~d~a~@[.~a~]"
                                (sb-unix:unix-getpid) a extension)))
              (if dir
                  (namestring
                   (merge-pathnames
                    file (parse-native-namestring dir nil *default-pathname-defaults*
                                                  :as-directory t)))
                  (concatenate 'string "/tmp/" file)))))

(defmacro with-scratch-file ((var &optional extension) &body forms)
  (sb-int:with-unique-names (tempname)
    `(let ((,tempname (scratch-file-name ,extension)))
       (unwind-protect
            (let ((,var ,tempname)) ,@forms) ; rebind, as test might asssign into VAR
         (ignore-errors (delete-file ,tempname))))))

;;; Take a list of lists and assemble them as though they are
;;; instructions inside the body of a vop. There is no need
;;; to use the INST macro in front of each list.
;;; As a special case, an atom is the symbol LABEL, it will be
;;; changed to a generated label. At most one such atom may appear.
(defun assemble (instructions)
  (let ((segment (sb-assem:make-segment))
        (label))
    (sb-assem:assemble (segment 'nil)
       (dolist (inst instructions)
         (setq inst (copy-list inst))
         (mapl (lambda (cell &aux (x (car cell)))
                 (when (and (symbolp x) (string= x "LABEL"))
                   (setq label (sb-assem:gen-label))
                   (rplaca cell label)))
               inst)
         (apply #'sb-assem::%inst
                (sb-assem::op-encoder-name (car inst))
                (cdr inst)))
       (when label
         (sb-assem::%emit-label segment nil label)))
    (sb-assem:segment-buffer
     (sb-assem:finalize-segment segment))))<|MERGE_RESOLUTION|>--- conflicted
+++ resolved
@@ -138,7 +138,6 @@
   (let ((*print-pretty* nil))
     (apply #'log-msg stream args)))
 
-<<<<<<< HEAD
 (defun required-argument (&optional name)
   (error "Missing required argument~@[ ~S~]" name))
 
@@ -155,9 +154,7 @@
         (format stream "~A ~A" (result-name object) (result-status object)))))
 
 (defvar *elapsed-times* nil)
-(defun run-test (test-function name fails-on)
-=======
-(defvar *elapsed-times*)
+
 (defun record-test-elapsed-time (test-name start-time)
   (let ((et (- (get-internal-real-time) start-time)))
     ;; ATOMIC in case we have within-file test concurrency
@@ -166,7 +163,6 @@
 
 (defun run-test (test-function name fails-on
                  &aux (start-time (get-internal-real-time)))
->>>>>>> f020e5b3
   (start-test)
   (let (#+sb-thread (threads (sb-thread:list-all-threads))
         (*threads-to-join* nil)
@@ -206,19 +202,14 @@
           (return-from run-test)))
       (if (expected-failure-p fails-on)
           (fail-test :unexpected-success name nil)
-<<<<<<< HEAD
           (progn
             (push (make-result :file *test-file*
                                :name name
                                :status :success)
                   *results*)
             ;; Non-pretty is for cases like (with-test (:name (let ...)) ...
-            (log-msg/non-pretty *trace-output* "Success ~S" name))))))
-=======
-          ;; Non-pretty is for cases like (with-test (:name (let ...)) ...
-          (log-msg/non-pretty *trace-output* "Success ~S" name))))
-  (record-test-elapsed-time name start-time))
->>>>>>> f020e5b3
+            (log-msg/non-pretty *trace-output* "Success ~S" name)))
+      (record-test-elapsed-time name start-time))))
 
 ;;; Like RUN-TEST but do not perform any of the automated thread management.
 ;;; Since multiple threads are executing tests, there is no reason to kill
